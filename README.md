--- conflicted
+++ resolved
@@ -184,21 +184,12 @@
 ### Continuous integration checks
 
 This repository defines CI checks in several [GitHub Actions
-<<<<<<< HEAD
 workflows](.github/workflows/). Forks inherit them, and they [can be
 enabled](https://github.com/github/docs/issues/15761) in a fork’s [“Actions”
 tab](https://loopkit.github.io/loopdocs/gh-actions/gh-first-time/#first-use-of-actions-tab).
 Some will run without problems. Some others—the automated tests in
-[`test_embed.py`](test_embed.py)—cannot run successfully without an OpenAI API
+[`test_embed.py`](tests/test_embed.py)—cannot run successfully without an OpenAI API
 key.
-=======
-workflows](.github/workflows/). Forks inherit them. Some will run without
-problems. Some others—the automated tests in
-[`test_embed.py`](tests/test_embed.py)—cannot run successfully without an
-OpenAI API key.
-
-#### Your OpenAI API key in CI checks
->>>>>>> 010a3537
 
 #### Your OpenAI API key in CI checks
 
