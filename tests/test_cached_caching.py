--- conflicted
+++ resolved
@@ -111,10 +111,6 @@
 
                 self.assertEqual(log_context.output, [expected_message])
 
-<<<<<<< HEAD
-    @subaudit.skip_if_unavailable
-=======
->>>>>>> 9486b904
     def test_load_confirmed_by_audit_event(self):
         self._write_fake_data_file()
 
@@ -123,10 +119,6 @@
 
         listener.assert_any_call(str(self._path), 'r', ANY)
 
-<<<<<<< HEAD
-    @subaudit.skip_if_unavailable
-=======
->>>>>>> 9486b904
     def test_save_confirmed_by_audit_event(self):
         with subaudit.listening('open', Mock()) as listener:
             self.func(self.text_or_texts, data_dir=self._dir_path)
