#!/bin/sh

set -e

<<<<<<< HEAD
# Customize git configuration for shell prompt and terminal colors.
ln -s -- "$(realpath .devcontainer/git_prompt_activate.bash)" \
    ~/.git_prompt_activate.bash
printf '\n%s\n' '. ~/.git_prompt_activate.bash' >>~/.bashrc
git config --global color.diff.new blue
git config --global devcontainers-theme.hide-status 1

# TODO: Do this in a different directory.
=======
# Set up Mambaforge, which provides conda and mamba.
cd /tmp
>>>>>>> d6aa4048
wget https://github.com/conda-forge/miniforge/releases/latest/download/Mambaforge-Linux-x86_64.sh
chmod +x Mambaforge-Linux-x86_64.sh
./Mambaforge-Linux-x86_64.sh -b
rm Mambaforge-Linux-x86_64.sh
~/mambaforge/condabin/mamba init --all
~/mambaforge/condabin/mamba update --all --yes
cd -

# Set up project environment for conda/mamba.
~/mambaforge/condabin/mamba env create<|MERGE_RESOLUTION|>--- conflicted
+++ resolved
@@ -2,7 +2,6 @@
 
 set -e
 
-<<<<<<< HEAD
 # Customize git configuration for shell prompt and terminal colors.
 ln -s -- "$(realpath .devcontainer/git_prompt_activate.bash)" \
     ~/.git_prompt_activate.bash
@@ -10,11 +9,8 @@
 git config --global color.diff.new blue
 git config --global devcontainers-theme.hide-status 1
 
-# TODO: Do this in a different directory.
-=======
 # Set up Mambaforge, which provides conda and mamba.
 cd /tmp
->>>>>>> d6aa4048
 wget https://github.com/conda-forge/miniforge/releases/latest/download/Mambaforge-Linux-x86_64.sh
 chmod +x Mambaforge-Linux-x86_64.sh
 ./Mambaforge-Linux-x86_64.sh -b
